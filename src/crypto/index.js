--- conflicted
+++ resolved
@@ -443,10 +443,13 @@
     const mySigs = backupInfo.auth_data.signatures[this._userId] || [];
 
     for (const keyId of Object.keys(mySigs)) {
-<<<<<<< HEAD
-        const sigInfo = {};
+        const keyIdParts = keyId.split(':');
+        if (keyIdParts[0] !== 'ed25519') {
+            console.log("Ignoring unknown signature type: " + keyIdParts[0]);
+            continue;
+        }
         // Could be an SSK but just say this is the device ID for backwards compat
-        sigInfo.deviceId = keyId.split(':')[1];
+        const sigInfo = { deviceId: keyIdParts[1] }; // XXX: is this how we're supposed to get the device ID?
 
         // first check to see if it's from our SSK
         const ssk = this._deviceList.getStoredSskForUser(this._userId);
@@ -472,14 +475,6 @@
         // Now look for a sig from a device
         // At some point this can probably go away and we'll just support
         // it being signed by the SSK
-=======
-        const keyIdParts = keyId.split(':');
-        if (keyIdParts[0] !== 'ed25519') {
-            console.log("Ignoring unknown signature type: " + keyIdParts[0]);
-            continue;
-        }
-        const sigInfo = { deviceId: keyIdParts[1] }; // XXX: is this how we're supposed to get the device ID?
->>>>>>> c73e9cbc
         const device = this._deviceList.getStoredDevice(
             this._userId, sigInfo.deviceId,
         );
@@ -505,7 +500,6 @@
         ret.sigs.push(sigInfo);
     }
 
-<<<<<<< HEAD
     ret.usable = ret.sigs.some((s) => {
         return (
             s.valid && (
@@ -514,12 +508,6 @@
             )
         );
     });
-=======
-    ret.usable = (
-        ret.sigs.some((s) => s.valid && s.device.isVerified()) ||
-        ret.trusted_locally
-    );
->>>>>>> c73e9cbc
     return ret;
 };
 
